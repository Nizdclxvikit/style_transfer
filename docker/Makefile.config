## Refer to http://caffe.berkeleyvision.org/installation.html
# Contributions simplifying and improving our build system are welcome!

# cuDNN acceleration switch (uncomment to build with cuDNN).
# USE_CUDNN := 1

# CPU-only switch (uncomment to build without GPU support).
CPU_ONLY := 1

# uncomment to disable IO dependencies and corresponding data layers
USE_OPENCV := 0
USE_LEVELDB := 0
USE_LMDB := 0

# uncomment to allow MDB_NOLOCK when reading LMDB files (only if necessary)
#	You should not set this flag if you will be reading LMDBs with any
#	possibility of simultaneous read and write
# ALLOW_LMDB_NOLOCK := 1

# Uncomment if you're using OpenCV 3
# OPENCV_VERSION := 3

# To customize your choice of compiler, uncomment and set the following.
# N.B. the default for Linux is g++ and the default for OSX is clang++
# CUSTOM_CXX := g++

# CUDA directory contains bin/ and lib/ directories that we need.
CUDA_DIR := /usr/local/cuda
# On Ubuntu 14.04, if cuda tools are installed via
# "sudo apt-get install nvidia-cuda-toolkit" then use this instead:
# CUDA_DIR := /usr

# CUDA architecture setting: going with all of them.
# For CUDA < 6.0, comment the *_50 lines for compatibility.
CUDA_ARCH := -gencode arch=compute_20,code=sm_20 \
		-gencode arch=compute_20,code=sm_21 \
		-gencode arch=compute_30,code=sm_30 \
		-gencode arch=compute_35,code=sm_35 \
		-gencode arch=compute_50,code=sm_50 \
		-gencode arch=compute_50,code=compute_50

# BLAS choice:
# atlas for ATLAS (default)
# mkl for MKL
# open for OpenBlas
BLAS := mkl
# Custom (MKL/ATLAS/OpenBLAS) include and lib directories.
# Leave commented to accept the defaults for your choice of BLAS
# (which should work)!
# BLAS_INCLUDE := /path/to/your/blas
# BLAS_LIB := /path/to/your/blas

# Homebrew puts openblas in a directory that is not on the standard search path
# BLAS_INCLUDE := $(shell brew --prefix openblas)/include
# BLAS_LIB := $(shell brew --prefix openblas)/lib

# This is required only if you will compile the matlab interface.
# MATLAB directory should contain the mex binary in /bin.
# MATLAB_DIR := /usr/local
# MATLAB_DIR := /Applications/MATLAB_R2012b.app

# NOTE: this is required only if you will compile the python interface.
# We need to be able to find Python.h and numpy/arrayobject.h.
# PYTHON_INCLUDE := /usr/include/python2.7 \
# 		/usr/lib/python2.7/dist-packages/numpy/core/include
# Anaconda Python distribution is quite popular. Include path:
# Verify anaconda location, sometimes it's in root.
ANACONDA_HOME := /root/miniconda3
PYTHON_INCLUDE := $(ANACONDA_HOME)/include \
		$(ANACONDA_HOME)/include/python3.6m \
		$(ANACONDA_HOME)/lib/python3.6/site-packages/numpy/core/include \

# Uncomment to use Python 3 (default is Python 2)
PYTHON_LIBRARIES := boost_python-py34 python3.6m
<<<<<<< HEAD
# PYTHON_INCLUDE := /usr/include/python3.6m \
#                 /usr/lib/python3.6/dist-packages/numpy/core/include
=======
# PYTHON_INCLUDE := /usr/include/python3.5m \
#                 /usr/lib/python3.5/dist-packages/numpy/core/include
>>>>>>> fb224e96

# We need to be able to find libpythonX.X.so or .dylib.
# PYTHON_LIB := /usr/lib
PYTHON_LIB := $(ANACONDA_HOME)/lib

# Homebrew installs numpy in a non standard path (keg only)
# PYTHON_INCLUDE += $(dir $(shell python -c 'import numpy.core; print(numpy.core.__file__)'))/include
# PYTHON_LIB += $(shell brew --prefix numpy)/lib

# Uncomment to support layers written in Python (will link against Python libs)
# WITH_PYTHON_LAYER := 1

# Whatever else you find you need goes here.
INCLUDE_DIRS := $(PYTHON_INCLUDE) /usr/local/include
LIBRARY_DIRS := $(PYTHON_LIB) /usr/local/lib /usr/lib

# If Homebrew is installed at a non standard location (for example your home directory) and you use it for general dependencies
# INCLUDE_DIRS += $(shell brew --prefix)/include
# LIBRARY_DIRS += $(shell brew --prefix)/lib

# Uncomment to use `pkg-config` to specify OpenCV library paths.
# (Usually not necessary -- OpenCV libraries are normally installed in one of the above $LIBRARY_DIRS.)
# USE_PKG_CONFIG := 1

# N.B. both build and distribute dirs are cleared on `make clean`
BUILD_DIR := build
DISTRIBUTE_DIR := distribute

# Uncomment for debugging. Does not work on OSX due to https://github.com/BVLC/caffe/issues/171
# DEBUG := 1

# The ID of the GPU that 'make runtest' will use to run unit tests.
TEST_GPUID := 0

# enable pretty build (comment to see full commands)
Q ?= @<|MERGE_RESOLUTION|>--- conflicted
+++ resolved
@@ -72,13 +72,8 @@
 
 # Uncomment to use Python 3 (default is Python 2)
 PYTHON_LIBRARIES := boost_python-py34 python3.6m
-<<<<<<< HEAD
-# PYTHON_INCLUDE := /usr/include/python3.6m \
-#                 /usr/lib/python3.6/dist-packages/numpy/core/include
-=======
 # PYTHON_INCLUDE := /usr/include/python3.5m \
 #                 /usr/lib/python3.5/dist-packages/numpy/core/include
->>>>>>> fb224e96
 
 # We need to be able to find libpythonX.X.so or .dylib.
 # PYTHON_LIB := /usr/lib
